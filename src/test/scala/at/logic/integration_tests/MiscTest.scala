
package at.logic.integration_tests

import at.logic.algorithms.cutIntroduction._
import at.logic.algorithms.hlk.HybridLatexParser
import at.logic.algorithms.lk._
import at.logic.algorithms.lk.statistics._
import at.logic.algorithms.resolution._
import at.logic.algorithms.rewriting.DefinitionElimination
import at.logic.calculi.expansionTrees.{ toDeep => ETtoDeep, toShallow => ETtoShallow }
import at.logic.calculi.lk._
import at.logic.calculi.lk.base._
import at.logic.calculi.occurrences._
import at.logic.language.fol._
import at.logic.language.hol.logicSymbols._
import at.logic.language.hol.{ And => AndHOL, Imp => ImpHOL, Or => OrHOL }
import at.logic.language.lambda.symbols._
import at.logic.language.lambda.types._
import at.logic.parsing.calculus.xml.saveXML
import at.logic.parsing.language.tptp.TPTPFOLExporter
import at.logic.parsing.language.xml.XMLParser._
import at.logic.parsing.readers.XMLReaders._
import at.logic.parsing.veriT.VeriTParser
import at.logic.provers.FailSafeProver
import at.logic.provers.prover9.{ Prover9, Prover9Prover }
import at.logic.provers.veriT.VeriTProver
import at.logic.transformations.ReductiveCutElim
import at.logic.transformations.ceres.clauseSets.StandardClauseSet
import at.logic.transformations.ceres.clauseSets.profile._
import at.logic.transformations.ceres.projections.Projections
import at.logic.transformations.ceres.struct.StructCreators
import at.logic.transformations.herbrandExtraction.extractExpansionSequent
import at.logic.transformations.skolemization.skolemize
import at.logic.transformations.skolemization.lksk.LKtoLKskc

import java.util.zip.GZIPInputStream
import java.io.File.separator
import java.io.{ FileReader, FileInputStream, InputStreamReader }
import at.logic.calculi.occurrences._
import at.logic.utils.testing.ClasspathFileCopier
import org.junit.runner.RunWith
import org.specs2.execute.Success
import org.specs2.mutable.SpecificationWithJUnit
import org.specs2.runner.JUnitRunner

@RunWith( classOf[JUnitRunner] )
class MiscTest extends SpecificationWithJUnit with ClasspathFileCopier {

  // returns LKProof with end-sequent  P(s^k(0)), \ALL x . P(x) -> P(s(x)) :- P(s^n(0))
  private def LinearExampleProof( k: Int, n: Int ): LKProof = {
    val s = "s"
    val c = "0"
    val p = "P"

    val x = FOLVar( "x" )
    val ass = AllVar( x, Imp( Atom( p, x :: Nil ), Atom( p, Function( s, x :: Nil ) :: Nil ) ) )
    if ( k == n ) // leaf proof
    {
      val a = Atom( p, Utils.numeral( n ) :: Nil )
      WeakeningLeftRule( Axiom( a :: Nil, a :: Nil ), ass )
    } else {
      val p1 = Atom( p, Utils.numeral( k ) :: Nil )
      val p2 = Atom( p, Utils.numeral( k + 1 ) :: Nil )
      val aux = Imp( p1, p2 )
      ContractionLeftRule( ForallLeftRule( ImpLeftRule( Axiom( p1 :: Nil, p1 :: Nil ), LinearExampleProof( k + 1, n ), p1, p2 ), aux, ass, Utils.numeral( k ) ), ass )
    }
  }

  sequential
  "The system" should {
    /*
//    "parse, skolemize, extract clause set for a simple induction proof" in {
//      val proofs = (new XMLReader(new InputStreamReader(getClass.getClassLoader.getResourceAsStream("simple_ind.xml"))) with XMLProofDatabaseParser)..getProofDatabase()
//      proofs.size must beEqualTo(1)
//      val proof = proofs.first
//      val proof_sk = LKtoLKskc( proof )
//      val s = StructCreators.extract( proof_sk )
//      val cs = StandardClauseSet.transformStructToClauseSet( s )
//      val dcs = deleteTautologies( cs )
//      val css = setNormalize( dcs )
//      val cs_path = "target" + separator + "simple_ind-cs.xml"
//      saveXML( Tuple2("cs", cs)::Tuple2("dcs", dcs)::Tuple2("css", (css.toList))::Nil, cs_path )
//      (new java.io.File( cs_path ) ).exists() must beEqualTo( true )
//    }
//    */

    "perform cut introduction on an example proof" in {
      val p = LinearExampleProof( 0, 7 )
      CutIntroduction.one_cut_one_quantifier( p, false )
      Success()
    }

    "skolemize a simple proof" in {
      val proofdb = ( new XMLReader( new InputStreamReader( getClass.getClassLoader.getResourceAsStream( "sk2.xml" ) ) ) with XMLProofDatabaseParser ).getProofDatabase()
      proofdb.proofs.size must beEqualTo( 1 )
      val proof = proofdb.proofs.head._2
      val proof_sk = skolemize( proof )
      Success()
    }

    "skolemize a proof with a simple definition" in {
      val proofdb = ( new XMLReader( new InputStreamReader( getClass.getClassLoader.getResourceAsStream( "sk3.xml" ) ) ) with XMLProofDatabaseParser ).getProofDatabase()
      proofdb.proofs.size must beEqualTo( 1 )
      val proof = proofdb.proofs.head._2
      val proof_sk = skolemize( proof )
      Success()
    }

    "skolemize a proof with a complex definition" in {
      val proofdb = ( new XMLReader( new InputStreamReader( getClass.getClassLoader.getResourceAsStream( "sk4.xml" ) ) ) with XMLProofDatabaseParser ).getProofDatabase()
      proofdb.proofs.size must beEqualTo( 1 )
      val proof = proofdb.proofs.head._2
      val proof_sk = skolemize( proof )
      Success()
    }

    "extract projections and clause set from a skolemized proof" in {
      val proofdb = ( new XMLReader( new InputStreamReader( getClass.getClassLoader.getResourceAsStream( "test1p.xml" ) ) ) with XMLProofDatabaseParser ).getProofDatabase()
      proofdb.proofs.size must beEqualTo( 1 )
      val proof = proofdb.proofs.head._2
      val projs = Projections( proof )
      val s = at.logic.transformations.ceres.struct.StructCreators.extract( proof )
      val cs = StandardClauseSet.transformStructToClauseSet( s ).map( _.toFSequent )
      val prf = deleteTautologies( proofProfile( s, proof ).map( _.toFSequent ) )
      val path = "target" + separator + "test1p-out.xml"
      saveXML( //projs.map( p => p._1 ).toList.zipWithIndex.map( p => Tuple2( "\\psi_{" + p._2 + "}", p._1 ) ),
        projs.toList.zipWithIndex.map( p => Tuple2( "\\psi_{" + p._2 + "}", p._1 ) ),
        Tuple2( "cs", cs ) :: Tuple2( "prf", prf ) :: Nil, path )
      Success()
    }

    "introduce a cut and eliminate it via Gentzen in the LinearExampleProof (n = 4)" in {
      val p = LinearExampleProof( 0, 4 )
      val pi = CutIntroduction.one_cut_one_quantifier( p, false )
      val pe = ReductiveCutElim.eliminateAllByUppermost( pi, steps = false )

      ReductiveCutElim.isCutFree( p ) must beEqualTo( true )
      ReductiveCutElim.isCutFree( pi ) must beEqualTo( false )
      ReductiveCutElim.isCutFree( pe ) must beEqualTo( true )
    }

    "extract expansion tree from tape proof" in {
      val tokens = HybridLatexParser.parseFile( tempCopyOfClasspathFile( "tape3.llk" ) )
      val db = HybridLatexParser.createLKProof( tokens )
      // I have no idea why, but this makes the code get the correct proof
      val proofs = db.proofs.filter( _._1.toString == "TAPEPROOF" )
      val ( _, p ) :: _ = proofs
      val elp = AtomicExpansion( DefinitionElimination( db.Definitions, p ) )
      val reg = regularize( elp )
      val lksk_proof = LKtoLKskc( reg )
      // TODO
      val et = extractExpansionSequent( reg, false ) // must throwA[IllegalArgumentException] // currently contains problematic definitions
      ok
    }

    "construct proof with expansion sequent extracted from proof 1/2" in {
      val y = FOLVar( "y" )
      val x = FOLVar( "x" )
      val Py = Atom( "P", y :: Nil )
      val Px = Atom( "P", x :: Nil )
      val AllxPx = AllVar( x, Px )

      // test with 1 weak & 1 strong
      val p1 = Axiom( Py :: Nil, Py :: Nil )
      val p2 = ForallLeftRule( p1, Py, AllxPx, y )
      val p3 = ForallRightRule( p2, Py, AllxPx, y )

      val etSeq = extractExpansionSequent( p3, false )

      val proof = solve.expansionProofToLKProof( p3.root.toFSequent, etSeq )
      proof.isDefined must beTrue
    }

    "construct proof with expansion sequent extracted from proof 2/2" in {
      val proof = LinearExampleProof( 0, 4 )

      val proofPrime = solve.expansionProofToLKProof( proof.root.toFSequent, extractExpansionSequent( proof, false ) )
      proofPrime.isDefined must beTrue
    }

    "load veriT proofs pi and verify the validity of Deep(pi) using minisat or sat4j" in {
      val minisat = FailSafeProver.getProver()
<<<<<<< HEAD
      for ( i <- List( 0, 1, 3 ) ) { // Tests 2 and 4 take comparatively long.
=======
      for ( i <- List( 0, 1 ) ) { // Tests 2 and 4 take comparatively long, test 3 fails with StackOverflow
>>>>>>> 9ce7fc47
        val p = VeriTParser.getExpansionProof( tempCopyOfClasspathFile( s"test${i}.verit" ) ).get
        val seq = ETtoDeep( p )

        minisat.isValid( seq ) must beTrue
      }
      ok
    }

    "load Prover9 proof without equality reasoning, extract expansion tree E, verify deep formula of E using minisat or sat4j" in {
      val minisat = FailSafeProver.getProver()
      if ( !Prover9.isInstalled() ) skipped( "Prover9 is not installed" )

      val testFilePath = tempCopyOfClasspathFile( "PUZ002-1.out" )

      val lkproof1 = Prover9.parse_prover9LK( testFilePath )
      val expseq = extractExpansionSequent( lkproof1, false )
      val deep = ETtoDeep( expseq )

      minisat.isValid( deep ) must beTrue

      // the next line should work but does not (see issue 279)
      // val lkproof2 = solve.expansionProofToLKProof( ETtoShallow( expseq ), expseq )
    }

    "load Prover9 proof with equality reasoning, extract expansion tree E, verify deep formula of E using veriT" in {
      val veriT = new VeriTProver()
      if ( !veriT.isInstalled() ) skipped( "VeriT is not installed" )
      if ( !Prover9.isInstalled() ) skipped( "Prover9 is not installed" )

      val testFilePath = tempCopyOfClasspathFile( "ALG004-1.out" )

      val lkProof = Prover9.parse_prover9LK( testFilePath )
      val expansionSequent = extractExpansionSequent( lkProof, false )
      val deep = ETtoDeep( expansionSequent )

      veriT.isValid( deep ) must beTrue
    }

    "load Prover9 proof without equality reasoning, extract expansion tree E, verify deep formula of E using solvePropositional" in {
      if ( !Prover9.isInstalled() ) skipped( "Prover9 is not installed" )

      val testFilePath = tempCopyOfClasspathFile( "PUZ002-1.out" )

      val lkproof1 = Prover9.parse_prover9LK( testFilePath )
      val expseq = extractExpansionSequent( lkproof1, false )
      val deep = ETtoDeep( expseq )

      solve.solvePropositional( deep ).isDefined must beTrue
    }

<<<<<<< HEAD
=======
    "load Prover9 proof with top and bottom constants, convert it to sequent calculus and extract the deep formula from its expansion sequent" in {
      if ( !Prover9.isInstalled() ) skipped( "Prover9 is not installed" )

      val testFilePath = tempCopyOfClasspathFile( "NUM484+3.out" )

      val lkproof1 = Prover9.parse_prover9LK( testFilePath )
      val expseq = extractExpansionSequent( lkproof1, false )
      val deep = ETtoDeep( expseq )
      success( "everything worked fine" )
    }
>>>>>>> 9ce7fc47
  }
}<|MERGE_RESOLUTION|>--- conflicted
+++ resolved
@@ -180,11 +180,7 @@
 
     "load veriT proofs pi and verify the validity of Deep(pi) using minisat or sat4j" in {
       val minisat = FailSafeProver.getProver()
-<<<<<<< HEAD
-      for ( i <- List( 0, 1, 3 ) ) { // Tests 2 and 4 take comparatively long.
-=======
       for ( i <- List( 0, 1 ) ) { // Tests 2 and 4 take comparatively long, test 3 fails with StackOverflow
->>>>>>> 9ce7fc47
         val p = VeriTParser.getExpansionProof( tempCopyOfClasspathFile( s"test${i}.verit" ) ).get
         val seq = ETtoDeep( p )
 
@@ -235,8 +231,6 @@
       solve.solvePropositional( deep ).isDefined must beTrue
     }
 
-<<<<<<< HEAD
-=======
     "load Prover9 proof with top and bottom constants, convert it to sequent calculus and extract the deep formula from its expansion sequent" in {
       if ( !Prover9.isInstalled() ) skipped( "Prover9 is not installed" )
 
@@ -247,6 +241,5 @@
       val deep = ETtoDeep( expseq )
       success( "everything worked fine" )
     }
->>>>>>> 9ce7fc47
   }
 }