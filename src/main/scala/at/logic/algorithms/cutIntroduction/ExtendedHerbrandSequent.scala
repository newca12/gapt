--- conflicted
+++ resolved
@@ -36,19 +36,11 @@
   // Propositional formulas on the left
   val prop_l: List[FOLFormula] = seq.antecedent.filter( x => !containsQuantifier( x.asInstanceOf[FOLFormula] ) ).map( x => x.asInstanceOf[FOLFormula] ).toList
   // Propositional formulas on the right
-<<<<<<< HEAD
-  val prop_r: List[FOLFormula] = seq.succedent.filter( x => !containsQuantifier( x.formula.asInstanceOf[FOLFormula] ) ).map( x => x.formula.asInstanceOf[FOLFormula] ).toList
-  //Quantified formulas on the left
-  val quant_l: List[FOLFormula] = seq.antecedent.filter( x => containsQuantifier( x.formula.asInstanceOf[FOLFormula] ) ).map( x => x.formula.asInstanceOf[FOLFormula] ).toList
-  //Quantified formulas on the right
-  val quant_r: List[FOLFormula] = seq.succedent.filter( x => containsQuantifier( x.formula.asInstanceOf[FOLFormula] ) ).map( x => x.formula.asInstanceOf[FOLFormula] ).toList
-=======
   val prop_r: List[FOLFormula] = seq.succedent.filter( x => !containsQuantifier( x.asInstanceOf[FOLFormula] ) ).map( x => x.asInstanceOf[FOLFormula] ).toList
   //Quantified formulas on the left
   val quant_l: List[FOLFormula] = seq.antecedent.filter( x => containsQuantifier( x.asInstanceOf[FOLFormula] ) ).map( x => x.asInstanceOf[FOLFormula] ).toList
   //Quantified formulas on the right
   val quant_r: List[FOLFormula] = seq.succedent.filter( x => containsQuantifier( x.asInstanceOf[FOLFormula] ) ).map( x => x.asInstanceOf[FOLFormula] ).toList
->>>>>>> 457eec2b
 
   // Instanciated (previously univ. quantified) formulas on the left
   val inst_l: List[FOLFormula] = grammar.u.foldRight( List[FOLFormula]() ) {
