--- conflicted
+++ resolved
@@ -37,7 +37,6 @@
     Nil
   }
 
-<<<<<<< HEAD
   // compute ts[ a / ss ]
   private def substAll( termlistlist: List[List[FOLTerm]], a: FOLVar, ss: List[FOLTerm] ) =
     termlistlist.flatMap( termlist => ss.map( s => termlist.map( t => Substitution( a, s )( t ) ) ) )
@@ -95,41 +94,6 @@
     val n = grammar.ss.size
     val alphas = grammar.eigenvariables
     val l = n - k + 1
-
-    
-
-=======
-  private def getIntermediarySolution( k: Int, base: ExtendedHerbrandSequent, cfs: List[FOLFormula] ) = {
-    val grammar = base.grammar
-    val n = grammar.ss.size
-    val alphas = base.grammar.eigenvariables
-    val l = n - k + 1
-
-    // compute ts[ a / ss ]
-    def substAll( termlistlist: List[List[FOLTerm]], a: FOLVar, ss: List[FOLTerm] ) : List[List[FOLTerm]] = 
-      termlistlist.flatMap( termlist => ss.flatMap( s => termlist.map( t => Substitution(a, s)(t) ) ) )
-    // TODO: continue thinking about line above
-
-
-    // since our end-sequents are more general, T_l is here not a list of terms, but rather
-    // a list of list of lists of terms: tleft(i)(j)(k) is the k'th T_l-instance of the j'th quantifier of the i'th formula
-    // in the antecedent.
-
-    def formsToT( fs: List[FOLFormula] ) =
-      fs.map( formula => {
-        val termlistlist = grammar.us( formula.asInstanceOf[FOLFormula] )
-        (0 to l - 2).foldLeft[List[List[FOLTerm]]]( termlistlist ){ case (acc, i) => {
-          // we assume that cut-formulas have only one quantifier by doing
-          // _.head
-          substAll( acc, alphas( i ), grammar.ss( i )._2.map( _.head ).toList )
-        } }
-      } )
-
-    val tleft = formsToT( base.endSequent.antecedent )
-    val tright = formsToT( base.endSequent.succedent )
-
-
->>>>>>> 552f193a
   }
 
   // This algorithm improves the solution using forgetful resolution and forgetful paramodulation
