--- conflicted
+++ resolved
@@ -99,57 +99,6 @@
   def apply( t: FOLTerm ) = t match { case FOLFunction( _, a ) => a }
 }
 
-<<<<<<< HEAD
-object replaceLeftmostBoundOccurenceOf {
-  def apply( variable: FOLVar, by: FOLVar, formula: FOLFormula ): ( Boolean, FOLFormula ) = {
-    formula match {
-      case FOLAtom( _, _ ) => ( false, formula )
-
-      case FOLNeg( f ) =>
-        val r = replaceLeftmostBoundOccurenceOf( variable, by, f )
-        ( r._1, FOLNeg( r._2 ) )
-
-      case FOLAnd( f1, f2 ) =>
-        val r1 = replaceLeftmostBoundOccurenceOf( variable, by, f1 )
-        if ( r1._1 == true )
-          ( true, FOLAnd( r1._2, f2 ) )
-        else {
-          val r2 = replaceLeftmostBoundOccurenceOf( variable, by, f2 )
-          ( r2._1, FOLAnd( f1, r2._2 ) )
-        }
-
-      case FOLOr( f1, f2 ) =>
-        val r1 = replaceLeftmostBoundOccurenceOf( variable, by, f1 )
-        if ( r1._1 == true )
-          ( true, FOLOr( r1._2, f2 ) )
-        else {
-          val r2 = replaceLeftmostBoundOccurenceOf( variable, by, f2 )
-          ( r2._1, FOLOr( f1, r2._2 ) )
-        }
-
-      case FOLExVar( v, f ) =>
-        val r = replaceLeftmostBoundOccurenceOf( variable, by, f )
-        ( r._1, FOLExVar( v, r._2 ) )
-
-      case FOLAllVar( v, f ) =>
-        if ( ( v == variable ) && ( v != variable ) ) {
-          println( "Warning: comparing two variables, which have the same syntactic representation but differ on other things (probably different binding context)" )
-        }
-
-        if ( v == variable ) {
-          ( true, FOLAllVar( by, Substitution( variable, by ).apply( f ) ) )
-        } else {
-          val r = replaceLeftmostBoundOccurenceOf( variable, by, f )
-          ( r._1, FOLAllVar( v, r._2 ) )
-        }
-
-      case _ => throw new Exception( "Unknown operator encountered during renaming of outermost bound variable. Formula is: " + formula )
-    }
-  }
-}
-
-=======
->>>>>>> 7454dc2c
 // Instantiates all quantifiers of the formula with the terms in lst.
 // OBS: the number of quantifiers in the formula must greater or equal than the
 // number of terms in lst.
@@ -692,7 +641,7 @@
   /**
    * This function takes a FOL construction and converts it to a abbreviated string version. The abbreviated string version is made
    * by replacing the code construction for logic symbols by string versions in the file language/hol/logicSymbols.scala.
-   * Several recursive function calls will be transformed into an abbreviated form (e.g. f(f(f(x))) => f^3(x)).
+   * Several recursive function calls will be transformed into an abbreviated form (e.g. f(f(f(x))) => f^3^(x)).
    * Terms are also handled by the this function.
    *
    * @param  e  The method has no parameters other then the object which is to be written as a string
