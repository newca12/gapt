/**
 * Cut introduction algorithm
 *
 *
 */
package at.logic.algorithms.cutIntroduction

import at.logic.algorithms.cutIntroduction.Deltas._
import at.logic.algorithms.lk._
import at.logic.algorithms.lk.statistics._
import at.logic.calculi.expansionTrees.{ quantRulesNumber => quantRulesNumberET, toFSequent, ExpansionSequent }
import at.logic.calculi.lk._
import at.logic.calculi.lk.base._
import at.logic.language.fol._
import at.logic.language.hol.HOLFormula
import at.logic.provers.basicProver._
import at.logic.provers.eqProver._
import at.logic.provers.Prover
import at.logic.provers.maxsat.MaxSATSolver
import at.logic.provers.minisat.MiniSATProver
import at.logic.transformations.herbrandExtraction.extractExpansionSequent
import at.logic.utils.executionModels.timeout._

import scala.collection.immutable.HashSet

class CutIntroException( msg: String ) extends Exception( msg )
class CutIntroIncompleteException( msg: String ) extends Exception( msg )
class CutIntroUncompressibleException( msg: String ) extends CutIntroException( msg )

/**
 * Thrown if Extended Herbrand Sequent is unprovable. In theory this does not happen.
 * In practice it does happen if the method used for searching a proof covers a too
 * weak theory (e.g. no equality) or is not complete.
 */
class CutIntroEHSUnprovableException( msg: String ) extends CutIntroException( msg )

object CutIntroduction extends at.logic.utils.logging.Logger {

  // Public methods: timeout of one hour

  /**
   * Tries to introduce one cut with one quantifier to the LKProof.
   *
   * @param proof The proof for introducing a cut.
   * @param verbose Whether information about the cut-introduction process
   *        should be printed on screen.
   * @return A proof with one quantified cut.
   * @throws CutIntroException when the proof is not found.
   */
  def one_cut_one_quantifier( proof: LKProof, verbose: Boolean ) =
    execute( proof, false, 3600, verbose ) match {
      case ( Some( p ), _, _, None ) => p
      case ( None, _, _, Some( e ) ) => throw e
      case _                         => throw new CutIntroException( "Wrong return value in cut introduction." )
    }
  /**
   * Tries to introduce one cut with one quantifier to the proof represented by
   * the ExpansionSequent.
   *
   * @param es The expansion sequent representing a proof for introducing a cut.
   * @param hasEquality True if the proof represented by es is in a theory
   *        modulo equality, false otherwise.
   * @param verbose Whether information about the cut-introduction process
   *        should be printed on screen.
   * @return A proof with one quantified cut.
   * @throws CutIntroException when the proof is not found.
   */
  def one_cut_one_quantifier( es: ExpansionSequent, hasEquality: Boolean, verbose: Boolean ) =
    execute( es, hasEquality, false, -1, 3600, verbose ) match {
      case ( Some( p ), _, _, None ) => p
      case ( None, _, _, Some( e ) ) => throw e
      case _                         => throw new CutIntroException( "Wrong return value in cut introduction." )
    }
  /**
   * Tries to introduce one cut with as many quantifiers as possible to the LKProof.
   *
   * @param proof The proof for introducing a cut.
   * @param verbose Whether information about the cut-introduction process
   *        should be printed on screen.
   * @return A proof with one quantified cut.
   * @throws CutIntroException when the proof is not found.
   */
  def one_cut_many_quantifiers( proof: LKProof, verbose: Boolean ) =
    execute( proof, true, 3600, verbose ) match {
      case ( Some( p ), _, _, None ) => p
      case ( None, _, _, Some( e ) ) => throw e
      case _                         => throw new CutIntroException( "Wrong return value in cut introduction." )
    }
  /**
   * Tries to introduce one cut with as many quantifiers as possible to the
   * proof represented by the ExpansionSequent.
   *
   * @param es The expansion sequent representing a proof for introducing a cut.
   * @param hasEquality True if the proof represented by es is in a theory
   *        modulo equality, false otherwise.
   * @param verbose Whether information about the cut-introduction process
   *        should be printed on screen.
   * @return A proof with one quantified cut.
   * @throws CutIntroException when the proof is not found.
   */
  def one_cut_many_quantifiers( es: ExpansionSequent, hasEquality: Boolean, verbose: Boolean ) =
    execute( es, hasEquality, true, -1, 3600, verbose ) match {
      case ( Some( p ), _, _, None ) => p
      case ( None, _, _, Some( e ) ) => throw e
      case _                         => throw new CutIntroException( "Wrong return value in cut introduction." )
    }
  /**
   * Tries to introduce many cuts with one quantifier each to the LKProof.
   *
   * @param proof The proof for introducing a cut.
   * @param numcuts The (maximum) number of cuts to be introduced
   * @param verbose Whether information about the cut-introduction process
   *        should be printed on screen.
   * @return A list of cut-formulas.
   * @throws CutIntroException when the cut-formulas are not found.
   */
  def many_cuts_one_quantifier( proof: LKProof, numcuts: Int, verbose: Boolean ) =
    execute( proof, numcuts, 3600, verbose ) match {
      case ( Some( p ), _, _, None ) => p
      case ( None, _, _, Some( e ) ) => throw e
      case ( None, _, _, None )      => throw new CutIntroIncompleteException( "Incomplete method. Proof not computed." )
      case _                         => throw new CutIntroException( "Wrong return value in cut introduction." )
    }
  /**
   * Tries to introduce many cuts with one quantifier each to the proof
   * represented by the ExpansionSequent.
   *
   * @param es The expansion sequent representing a proof for introducing a cut.
   * @param numcuts The (maximum) number of cuts to be introduced
   * @param hasEquality True if the proof represented by es is in a theory
   *        modulo equality, false otherwise.
   * @param verbose Whether information about the cut-introduction process
   *        should be printed on screen.
   * @return A list of cut-formulas.
   * @throws CutIntroException when the proof is not found.
   */
  def many_cuts_one_quantifier( es: ExpansionSequent, numcuts: Int, hasEquality: Boolean, verbose: Boolean ) =
    execute( es, hasEquality, -1, numcuts, 3600, verbose ) match {
      case ( Some( p ), _, _, None ) => p
      case ( None, _, _, Some( e ) ) => throw e
      case ( None, _, _, None )      => throw new CutIntroIncompleteException( "Incomplete method. Proof not computed." )
      case _                         => throw new CutIntroException( "Wrong return value in cut introduction." )
    }

  // Methods to be called for the experiments, only return status and log information
  def one_cut_one_quantifier_stat( proof: LKProof, timeout: Int ) =
    execute( proof, false, timeout, false ) match {
      case ( _, status, log, _ ) => ( status, log )
    }
  def one_cut_one_quantifier_stat( es: ExpansionSequent, hasEquality: Boolean, timeout: Int ) =
    execute( es, hasEquality, false, -1, timeout, false ) match {
      case ( _, status, log, _ ) => ( status, log )
    }
  def one_cut_many_quantifiers_stat( proof: LKProof, timeout: Int ) =
    execute( proof, true, timeout, false ) match {
      case ( _, status, log, _ ) => ( status, log )
    }
  def one_cut_many_quantifiers_stat( es: ExpansionSequent, hasEquality: Boolean, timeout: Int ) =
    execute( es, hasEquality, true, -1, timeout, false ) match {
      case ( _, status, log, _ ) => ( status, log )
    }
  def many_cuts_one_quantifier_stat( proof: LKProof, numcuts: Int, timeout: Int ) =
    execute( proof, numcuts, timeout, false ) match {
      case ( _, status, log, _ ) => ( status, log )
    }
  def many_cuts_one_quantifier_stat( es: ExpansionSequent, numcuts: Int, hasEquality: Boolean, timeout: Int ) =
    execute( es, hasEquality, -1, numcuts, timeout, false ) match {
      case ( _, status, log, _ ) => ( status, log )
    }

  /* 
   * ATTENTION
   * Actual implementation of cut introduction.
   * Here all the work is done and logging/time information is collected.
   * All other methods should call these execute methods and process the return values
   * according to the usage.
   * The two first 'execute' methods use the delta-table (by Stefan Hetzl) for computing grammars.
   * The two last methods use a maxsat formulation (by Sebastian Eberhard) for computing grammars.
   * Consequently, the two first methods will introduce one cut (with one or many quantifiers)
   * while the two last methods will introduce many cuts with one quantifier each.
   *
   */

  type LogTuple = ( Int, Int, Int, Int, Int, Int, Int, Int, Int, Int, Long, Long, Long, Long, Long, Long )
  def print_log_tuple( log: LogTuple ) = {
    println( "Total inferences in the input proof: " + log._1 );
    println( "Quantifier inferences in the input proof: " + log._2 );
    println( "Number of cuts introduced: " + log._3 );
    println( "Total inferences in the proof with cut(s): " + ( if ( log._4 == -1 ) "n/a" else log._4 ) );
    println( "Quantifier inferences in the proof with cut(s): " + ( if ( log._5 == -1 ) "n/a" else log._5 ) );
    println( "Size of the term set: " + log._6 );
    println( "Size of the minimal grammar: " + log._7 );
    println( "Number of minimal grammars: " + ( if ( log._8 == -1 ) "n/a" else log._8 ) );
    println( "Size of the canonical solution: " + ( if ( log._9 == -1 ) "n/a" else log._9 ) );
    println( "Size of the minimized solution: " + ( if ( log._10 == -1 ) "n/a" else log._10 ) );
    println( "Time for extracting the term set: " + log._11 );
    println( "Time for generating the delta-table: " + ( if ( log._12 == -1 ) "n/a" else log._12 ) );
    println( "Time for finding the grammar: " + log._13 );
    println( "Time for improving the solution: " + ( if ( log._14 == -1 ) "n/a" else log._14 ) );
    println( "Time for building the final proof: " + ( if ( log._15 == -1 ) "n/a" else log._15 ) );
    println( "Time for cleaning the structural rules of the final proof: " + ( if ( log._16 == -1 ) "n/a" else log._16 ) );
  }

  // Delta-table methods
  private def execute( proof: LKProof, manyQuantifiers: Boolean, timeout: Int, verbose: Boolean ): ( Option[LKProof], String, LogTuple, Option[Throwable] ) = {

    val clean_proof = CleanStructuralRules( proof )
    val num_rules = rulesNumber( clean_proof )
    val ep = extractExpansionSequent( clean_proof, false )
    val hasEquality = containsEqualityReasoning( clean_proof )
    execute( ep, hasEquality, manyQuantifiers, num_rules, timeout, verbose )
  }

  private def execute( ep: ExpansionSequent, hasEquality: Boolean, manyQuantifiers: Boolean, num_lk_rules: Int, timeout: Int, verbose: Boolean ): ( Option[LKProof], String, LogTuple, Option[Throwable] ) = {

    val prover = hasEquality match {
      case true  => new EquationalProver()
      case false => new BasicProver()
    }

    var phase = ""
    var time = System.currentTimeMillis

    // The following information is returned (String, Tuple) by this method
    var status = "ok"

    val rulesLKProof = num_lk_rules
    val quantRules = quantRulesNumberET( ep )
    var numCuts = -1
    var rulesLKProofWithCut = -1
    var quantRulesWithCut = -1
    var termsetSize = -1
    var minimalGrammarSize = -1
    var numMinimalGrammars = -1
    var canonicalSolutionSize = -1
    var minimizedSolutionSize = -1
    var termsetExtractionTime: Long = -1
    var deltaTableGenerationTime: Long = -1
    var grammarFindingTime: Long = -1
    var improvingSolutionTime: Long = -1
    var buildProofTime: Long = -1
    var cleanStructuralRulesTime: Long = -1

    // From this point on, anything that involves modifying already
    // declared variables are concerned with time measurement and
    // logging. All the rest is the algorithm itself.

    val ( proof, error ) = try {
      withTimeout( timeout * 1000 ) {

        val endSequent = toFSequent( ep )
        if ( verbose ) println( "\nEnd sequent: " + endSequent )

        /********** Term set Extraction **********/
        phase = "termex"

        val termset = TermsExtraction( ep )

        termsetExtractionTime = System.currentTimeMillis - time
        time = System.currentTimeMillis
        termsetSize = termset.set.size
        if ( verbose ) println( "Size of term set: " + termset.set.size )

        /********** Delta Table Computation **********/
        phase = "delta_table_computation"

        val delta = manyQuantifiers match {
          case true  => new UnboundedVariableDelta()
          case false => new OneVariableDelta()
        }
        val eigenvariable = "α"
        val deltatable = new DeltaTable( termset.set, eigenvariable, delta )

        deltaTableGenerationTime = System.currentTimeMillis - time
        time = System.currentTimeMillis

        /********** Grammar finding **********/
        phase = "grammar_finding"

        val gs = ComputeGrammars.findValidGrammars( termset, deltatable, eigenvariable )
        val grammars = gs.sortWith( ( g1, g2 ) => g1.size < g2.size )

        // Adding up the generation of the delta-table so it is comparable to the other method.
        grammarFindingTime = deltaTableGenerationTime + System.currentTimeMillis - time
        time = System.currentTimeMillis
        if ( verbose ) println( "\nNumber of grammars: " + grammars.length )

        if ( grammars.length == 0 ) {
          throw new CutIntroUncompressibleException( "\nNo grammars found." +
            " The proof cannot be compressed using one cut.\n" )
        }

        /********** Proof Construction **********/
        val smallest = grammars.head.size
        val smallestGrammars = grammars.filter( g => g.size == smallest )

        minimalGrammarSize = smallest
        numMinimalGrammars = smallestGrammars.length
        if ( verbose ) println( "Smallest grammar-size: " + smallest )
        if ( verbose ) println( "Number of smallest grammars: " + smallestGrammars.length )

        improvingSolutionTime = 0
        buildProofTime = 0
        cleanStructuralRulesTime = 0

        val proofs = smallestGrammars.map {
          case grammar =>
            phase = "sol" // solving phase
            time = System.currentTimeMillis

            val cutFormulas = computeCanonicalSolutions( grammar )
            assert( cutFormulas.length == 1, "This method should introduce one cut." )

            val ehs = new ExtendedHerbrandSequent( endSequent, grammar, cutFormulas )
            val ehs1 = hasEquality match {
              case true  => MinimizeSolution.applyEq( ehs, prover )
              case false => MinimizeSolution.apply( ehs, prover )
            }

            val improvingSolutionTime_local = System.currentTimeMillis - time
            time = System.currentTimeMillis

            phase = "prcons" // proof construction

            val proof = buildProofWithCut( ehs1, prover )

            val buildProofTime_local = System.currentTimeMillis - time
            time = System.currentTimeMillis

            val pruned_proof = CleanStructuralRules( proof.get )

            cleanStructuralRulesTime += System.currentTimeMillis - time

            ( pruned_proof, ehs1, lcomp( cutFormulas.head ), lcomp( ehs1.cutFormulas.head ), improvingSolutionTime_local, buildProofTime_local )
        }

        // Sort the list by size of proofs
        val sorted = proofs.sortWith( ( p1, p2 ) => rulesNumber( p1._1 ) < rulesNumber( p2._1 ) )
        val smallestProof = sorted.head._1
        val ehs = sorted.head._2

        numCuts = getStatistics( smallestProof ).cuts
        canonicalSolutionSize = sorted.head._3
        minimizedSolutionSize = sorted.head._4
        improvingSolutionTime = sorted.head._5
        buildProofTime = sorted.head._6
        rulesLKProofWithCut = rulesNumber( smallestProof )
        quantRulesWithCut = quantRulesNumber( smallestProof )
        if ( verbose ) println( "\nMinimized cut formula: " + ehs.cutFormulas.head + "\n" )

        ( Some( smallestProof ), None )
      }
    } catch {
      case e: TimeOutException =>
        status = phase + "_timeout"
        ( None, Some( e ) )
      case e: OutOfMemoryError =>
        status = "cutintro_out_of_memory"
        ( None, Some( e ) )
      case e: StackOverflowError =>
        status = "cutintro_stack_overflow"
        ( None, Some( e ) )
      case e: CutIntroUncompressibleException =>
        status = "cutintro_uncompressible"
        ( None, Some( e ) )
      case e: CutIntroEHSUnprovableException =>
        status = "cutintro_ehs_unprovable"
        ( None, Some( e ) )
      case e: LKRuleCreationException =>
        status = "lk_rule_creation_exception"
        ( None, Some( e ) )
      case e: Exception =>
        status = "cutintro_other_exception"
        ( None, Some( e ) )
    }

    val tuple = ( rulesLKProof,
      quantRules,
      numCuts,
      rulesLKProofWithCut,
      quantRulesWithCut,
      termsetSize,
      minimalGrammarSize,
      numMinimalGrammars,
      canonicalSolutionSize,
      minimizedSolutionSize,
      termsetExtractionTime,
      deltaTableGenerationTime,
      grammarFindingTime,
      improvingSolutionTime,
      buildProofTime,
      cleanStructuralRulesTime )

    if ( verbose && error == None ) {
      println( "Status: " + status );
      print_log_tuple( tuple );
    }

    ( proof, status, tuple, error )
  }

  // MaxSat methods
  private def execute( proof: LKProof, n: Int, timeout: Int, verbose: Boolean ): ( Option[LKProof], String, LogTuple, Option[Throwable] ) = {

    val clean_proof = CleanStructuralRules( proof )
    val num_rules = rulesNumber( clean_proof )
    val ep = extractExpansionSequent( clean_proof, false )
    val hasEquality = containsEqualityReasoning( clean_proof )
    execute( ep, hasEquality, num_rules, n, timeout, verbose )
  }

  private def execute( ep: ExpansionSequent, hasEquality: Boolean, num_lk_rules: Int, n: Int, timeout: Int, verbose: Boolean ): ( Option[LKProof], String, LogTuple, Option[Throwable] ) = {

    val prover = hasEquality match {
      case true  => new EquationalProver()
      case false => new BasicProver()
    }
    val maxsatsolver = MaxSATSolver.QMaxSAT

    var phase = ""
    var time = System.currentTimeMillis

    // The following information is returned (String, Tuple) by this method
    var status = "ok"

    val rulesLKProof = num_lk_rules
    val quantRules = quantRulesNumberET( ep )
    var numCuts = -1
    var rulesLKProofWithCut = -1
    var quantRulesWithCut = -1
    var termsetSize = -1
    var minimalGrammarSize = -1
    var numMinimalGrammars = -1
    var canonicalSolutionSize = -1
    var minimizedSolutionSize = -1
    var termsetExtractionTime: Long = -1
    var deltaTableGenerationTime: Long = -1
    var grammarFindingTime: Long = -1
    var improvingSolutionTime: Long = -1
    var buildProofTime: Long = -1
    var cleanStructuralRulesTime: Long = -1

    val ( proof, error ) = try {
      withTimeout( timeout * 1000 ) {

        val endSequent = toFSequent( ep )
        if ( verbose ) println( "\nEnd sequent: " + endSequent )

        /********** Terms Extraction **********/
        phase = "termex"

        val termset = TermsExtraction( ep )

        termsetExtractionTime = System.currentTimeMillis - time
        time = System.currentTimeMillis
        termsetSize = termset.set.size
        if ( verbose ) println( "Size of term set: " + termset.set.size )

        /********** Grammar finding **********/
        phase = "grammar_finding"

        val small_grammar = TreeGrammarDecomposition( termset, n, MCSMethod.MaxSAT, maxsatsolver )
        val grammar = small_grammar match {
          case Some( g ) => g
          case None =>
            throw new CutIntroUncompressibleException( "\nNo grammars found. The proof cannot be compressed." )
        }
        grammarFindingTime = System.currentTimeMillis - time
        time = System.currentTimeMillis

<<<<<<< HEAD
=======
        println( "Grammar\n" + grammar )

>>>>>>> bfa0e3e5
        // Although this shouldn't be the case, because of the grammar returned by
        // TreeGrammarDecomposition should either be None or some grammar with size > 0
        // we leave it here just to be sure
        if ( grammar.size == 0 ) {
          throw new CutIntroUncompressibleException( "\nNo grammars found. The proof cannot be compressed." )
        }

        /********** Proof Construction **********/

        // For the maxsat method, the number of eigenvariables in the grammar is
        // equivalent to the number of cuts in the final proof, since each cut has
        // only one quantifier.
        numCuts = grammar.numVars
        minimalGrammarSize = grammar.size
        if ( verbose ) println( "Smallest grammar-size: " + grammar.size )

        val cutFormulas = computeCanonicalSolutions( grammar )
        // Average size of the cut-formula
        canonicalSolutionSize = ( cutFormulas.foldLeft( 0 )( ( acc, f ) => lcomp( f ) + acc ) ) / cutFormulas.length
        if ( verbose ) {
          println( "Cut formulas found: " )
          cutFormulas.foreach( f => println( f + "\n" ) )
        }

        // Build the proof only if introducing one cut
        // TODO: implement proof construction for multiple cuts
        //        if ( cutFormulas.length == 1 ) {

        val ehs = new ExtendedHerbrandSequent( endSequent, grammar, cutFormulas )
        time = System.currentTimeMillis

        phase = "prcons" // proof construction

        val proof = buildProofWithCut( ehs, prover )

        buildProofTime += System.currentTimeMillis - time
        time = System.currentTimeMillis

        val pruned_proof = CleanStructuralRules( proof.get )

        cleanStructuralRulesTime += System.currentTimeMillis - time
        rulesLKProofWithCut = rulesNumber( pruned_proof )
        quantRulesWithCut = quantRulesNumber( pruned_proof )

        ( Some( pruned_proof ), None )
        /*        } else {
          status = "incomplete"
          ( None, None )
        }*/
      }
    } catch {
      case e: TimeOutException =>
        status = phase + "_timeout"
        ( None, Some( e ) )
      case e: OutOfMemoryError =>
        status = "cutintro_out_of_memory"
        ( None, Some( e ) )
      case e: StackOverflowError =>
        status = "cutintro_stack_overflow"
        ( None, Some( e ) )
      case e: Exception =>
        status = "cutintro_other_exception"
        ( None, Some( e ) )
      case e: TreeGrammarDecompositionException =>
        status = "tgd_failed"
        ( None, Some( e ) )
      case e: CutIntroUncompressibleException =>
        status = "cutintro_uncompressible"
        ( None, Some( e ) )
      case e: Exception =>
        status = "cutintro_other_exception"
        ( None, Some( e ) )
    }

    val tuple = ( rulesLKProof,
      quantRules,
      numCuts,
      rulesLKProofWithCut,
      quantRulesWithCut,
      termsetSize,
      minimalGrammarSize,
      numMinimalGrammars,
      canonicalSolutionSize,
      minimizedSolutionSize,
      termsetExtractionTime,
      deltaTableGenerationTime,
      grammarFindingTime,
      improvingSolutionTime,
      buildProofTime,
      cleanStructuralRulesTime )

    if ( verbose && error == None ) {
      println( "Status: " + status );
      print_log_tuple( tuple );
    }

    ( proof, status, tuple, error )
  }

  /**
   * Computes the canonical solution with multiple quantifiers from a MultiGrammar,
   * i.e. the list \forall x_1...x_n C_1, ...., \forall x_1 C_n.
   */
  def computeCanonicalSolutions( g: MultiGrammar ): List[FOLFormula] = {

    //val termset = g.terms
    val variables = g.ss.head._1

    val instantiated_f = g.us.keys.foldRight( List[FOLFormula]() ) {
      case ( formula, acc ) => {
        val termlistlist = g.us( formula )
        acc ++ termlistlist.foldLeft( List[FOLFormula]() ) {
          case ( acc, termlist ) => {
            val freeVars = freeVariables( termlist )

            if ( freeVars.intersect( variables ).nonEmpty ) {
              val i_f = instantiateAll( formula, termlist )
              val f = formula match {
                case ExVar( _ )  => Neg( i_f )
                case AllVar( _ ) => i_f
              }
              f :: acc
            } else acc
          }
        }
      }
    }

    val c1 = And( instantiated_f )

    g.ss.foldLeft( List( c1 ) ) {
      case ( cut_formulas, ( variables, termset ) ) =>
        val ci = cut_formulas.head
        val forms = termset.foldLeft( List[FOLFormula]() ) {
          case ( acc, terms ) =>
            assert( variables.length == terms.length, "Number of eigenvariables different from number of terms in computation of canonical solution" )
            val subst = Substitution( variables.zip( terms ) )
            subst( ci ) :: acc
        }
        val ci_quant = variables.foldLeft( ci ) { ( f, v ) => AllVar( v, f ) }
        And( forms ) :: ci_quant :: cut_formulas.tail
      // The last term set contains only constants, so we drop the formula generated with it.
    }.tail.reverse
  }

  /**
   * Builds the final proof out of an extended Herbrand sequent.
   *
   * For details, see p.5 of "Algorithmic Introduction of Quantified Cuts (Hetzl et al 2013)".
   */
  def buildProofWithCut( ehs: ExtendedHerbrandSequent, prover: Prover ): Option[LKProof] = {

    val endSequent = ehs.endSequent
    val cutFormulas = ehs.cutFormulas
    val grammar = ehs.grammar

    trace( "grammar: " + grammar )
    trace( "cutFormulas: " + cutFormulas )

    val alphas = grammar.eigenvariables

    // As an efficiency improvement, we treat the non-quantified part of the end-sequent
    // separately (since it never needs to be instantiated).
    val quantPart = FSequent( endSequent.antecedent.filter {
      case AllVar( _ ) => true
      case _           => false
    },
      endSequent.succedent.filter {
        case ExVar( _ ) => true
        case _          => false
      } )

    // In our setting, we work with a sequent instead of a formula F as in the paper.
    // The following sequent corresponds to that formula.
    val F = FSequent( ehs.quant_l, ehs.quant_r )

    // Define the U_i from the paper. Since our F is more general, also U is more general:
    // instead of a list of lists of terms (corresponding to the term instances of the quantifiers
    // in the formula F), we have two lists Uleft and Uright. The intended semantics is that
    // Uleft(i) corresponds to U_i from the paper for the left part of the sequent, and analogously
    // for URight(i).
    //
    // More precisely: Uleft(i)(j)(k)(l) is the k'th U_i-instance of the l'th quantifier of the j'th formula
    // in the antecedent. Similarily for Uright.

    def getUs( fs: Seq[FOLFormula] ): Seq[Seq[Seq[Seq[FOLTerm]]]] =
      ( 0 to alphas.size ).map( i => fs.map( f => {
        val termlistlist = grammar.us( f )
        termlistlist.filter( termlist => freeVariables( termlist ).intersect( alphas.take( i ) ).isEmpty )
      } ) )

    val Uleft = getUs( F.antecedent.asInstanceOf[Seq[FOLFormula]] )
    val Uright = getUs( F.succedent.asInstanceOf[Seq[FOLFormula]] )

    trace( "Uleft : " + Uleft )
    trace( "Uright : " + Uright )

    // define the A_i
    val A = ( cutFormulas zip alphas ).map {
      case ( cf, ev ) => {
        trace( "computing A" )
        trace( "instantiating " + cf + " with " + ev )
        instantiateAll( cf, ev :: Nil )
      }
    }

    trace( "A: " + A )

    // define L_1
    val L1 = FSequent( ehs.antecedent ++ ehs.antecedent_alpha, A ++ ehs.succedent ++ ehs.succedent_alpha )

    trace( "L1: " + L1 )

    // define the sequent corresponding to F[x \ U_i]
    val FU = ( 0 to alphas.size ).map( i => FSequent(
      ( F.antecedent zip Uleft( i ) ).flatMap { case ( f, terms ) => instantiateAll( f.asInstanceOf[FOLFormula], terms ) },
      ( F.succedent zip Uright( i ) ).flatMap { case ( f, terms ) => instantiateAll( f.asInstanceOf[FOLFormula], terms ) } ) )

    trace( "FU: " + FU )

    // define A_i[x \ S_i]
    val AS = ( 0 to alphas.size - 1 ).map( i => grammar.ss( i )._2.map( s => instantiateAll( cutFormulas( i ), s ) ) )

    trace( "AS: " + AS )

    // define the R_i
    val R = ( 0 to alphas.size - 1 ).map( i =>
      FSequent( AS( i ).toSeq ++ ehs.prop_l, A.drop( i + 1 ) ++ ehs.prop_r ).compose(
        FU( i + 1 ) ) )

    trace( "R: " + R )

    // we need a proof of L_1
    val Lproof = prover.getLKProof( L1 )

    // we need proofs of R_1, ..., R_n
    val Rproofs = R.map( s => prover.getLKProof( s ) )

    ( ( Rproofs :+ Lproof ) zip ( R :+ L1 ) ).foreach {
      case ( None, seq ) => throw new CutIntroEHSUnprovableException( "ERROR: propositional part is not provable: " + seq )
      case _             => {}
    }

    // To keep a nice induction invariant, we introduce the quantified part of the end-sequent
    // via weakening (so that we can always contract later on).
    val Lproof_ = WeakeningRightMacroRule( WeakeningLeftMacroRule( Lproof.get, quantPart.antecedent ), quantPart.succedent )

    // As above, we introduce the quantified cut-formula via weakening for keeping the invariant
    val Rproofs_ = ( Rproofs zip cutFormulas ).map { case ( p, cf ) => WeakeningLeftRule( p.get, cf ) }

    // This is the recursive construction obtaining the final proof by combining the proofs
    // of L_1, R_1, ..., R_n with appropriate inference rules as in the paper.
    val proof = ( 0 to alphas.size - 1 ).foldLeft( Lproof_ )( ( lproof, i ) => {
      val left = buildLeftPart( i, quantPart, A, Uleft, Uright, alphas, cutFormulas( i ), lproof )
      trace( " Rproofs_( " + i + " ).root: " + Rproofs_( i ).root )
      val right = buildRightPart( Rproofs_( i ), cutFormulas( i ), grammar.ss( i )._2.map( _.head ).toList )
      trace( "right part ES: " + right.root )
      val cut = CutRule( left, right, cutFormulas( i ) )
      val cont1 = ContractionMacroRule( cut, FU( i + 1 ), false )
      val cont2 = ContractionMacroRule( cont1, FSequent( ehs.prop_l, ehs.prop_r ), false )
      ContractionMacroRule( cont2, FSequent( Nil, A.drop( i + 1 ) ), false )
    } )

    def finish( p: LKProof, fs: Seq[FOLFormula], instances: Seq[Seq[Seq[FOLTerm]]] ) =
      ( fs zip instances ).foldLeft( p ) { case ( proof, ( f, is ) ) => genWeakQuantRules( f, is, proof ) }

    val proof_ = finish( proof, quantPart.antecedent.asInstanceOf[Seq[FOLFormula]], Uleft( alphas.size ) )
    val proof__ = finish( proof_, quantPart.succedent.asInstanceOf[Seq[FOLFormula]], Uright( alphas.size ) )

    trace( "proof__.root: " + proof__.root )

    Some( proof__ )
  }

  /**
   * Construct the proof
   *
   * \forall G, G[U_i] :- D[U_i], \exists D, A_{i}[alpha_{i}], ..., A_n
   * ----------------------------------------------------------------------- \forall_l, \exists_r, c_l, c_r
   * \forall G, G[U_{i+1}] :- D[U_{i+1}], \exists D, A_{i}, ..., A_n
   * ----------------------------------------------------------------------------- \forall_r
   * \forall G, G[U_{i+1}] :- D[U_{i+1}], \exists D, (\forall x) A_{i}[x], ..., A_n
   */
  private def buildLeftPart( i: Int, es: FSequent, A: Seq[FOLFormula], Uleft: Seq[Seq[Seq[Seq[FOLTerm]]]], Uright: Seq[Seq[Seq[Seq[FOLTerm]]]], alphas: Seq[FOLVar], cf: FOLFormula, proof: LKProof ) =
    {
      def myWeakQuantRules( proof: LKProof, fs: Seq[FOLFormula], instances: Seq[Pair[Seq[Seq[FOLTerm]], Seq[Seq[FOLTerm]]]] ) =
        ( fs zip instances ).foldLeft( proof ) { case ( proof, ( f, ( ui, uip ) ) ) => genWeakQuantRules( f, ui diff uip, proof ) }

      val p1 = myWeakQuantRules( proof, es.antecedent.asInstanceOf[Seq[FOLFormula]], Uleft( i ) zip Uleft( i + 1 ) )
      val p2 = myWeakQuantRules( p1, es.succedent.asInstanceOf[Seq[FOLFormula]], Uright( i ) zip Uright( i + 1 ) )

      ForallRightRule( p2, A( i ), cf, alphas( i ) )
    }

  /**
   * Construct the proof
   *
   * A_i[S_i], G[U_i] :- D[U_i], A_{i+1}, ..., A_n
   * --------------------------------------------- \forall_l
   * (\forall x) A_i[x], G[U_i] :- D[U_i], A_{i+1}, ..., A_n
   *
   * (to be used to cut against the result of buildLeftPart)
   */
  private def buildRightPart( proof: LKProof, a: FOLFormula, s: Seq[FOLTerm] ) =
    {
      trace( "calling buildRightPart" )
      trace( "a: " + a )
      trace( "s: " + s )
      genWeakQuantRules( a, s.map( _ :: Nil ), proof )
    }

  // Both methods below are responsible for generating the instances of 
  // end-sequent ancestors with the terms from the set U
  def genWeakQuantRules( f: FOLFormula, lst: Seq[Seq[FOLTerm]], ax: LKProof ): LKProof = {
    trace( "calling genWeakQuantRules" )
    trace( "f: " + f )
    trace( "lst: " + lst )
    ( f, lst ) match {
      case ( _, Nil ) => ax
      case ( AllVar( _, _ ), h :: t ) =>
        val newForm = instantiateAll( f, h )
        ContractionLeftRule( ForallLeftBlock( genWeakQuantRules( f, t, ax ), f, h ), f )
      case ( ExVar( _, _ ), h :: t ) =>
        val newForm = instantiateAll( f, h )
        ContractionRightRule( ExistsRightBlock( genWeakQuantRules( f, t, ax ), f, h ), f )
    }
  }
}
<|MERGE_RESOLUTION|>--- conflicted
+++ resolved
@@ -468,11 +468,8 @@
         grammarFindingTime = System.currentTimeMillis - time
         time = System.currentTimeMillis
 
-<<<<<<< HEAD
-=======
         println( "Grammar\n" + grammar )
 
->>>>>>> bfa0e3e5
         // Although this shouldn't be the case, because of the grammar returned by
         // TreeGrammarDecomposition should either be None or some grammar with size > 0
         // we leave it here just to be sure
